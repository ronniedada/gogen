--- conflicted
+++ resolved
@@ -307,8 +307,7 @@
 		}
 		return lua.LVAsString(L.Get(-1)), -1, nil
 	}
-<<<<<<< HEAD
-	return "", fmt.Errorf("GenReplacement called with invalid type for token '%s' with type '%s'", t.Name, t.Type)
+	return "", -1, fmt.Errorf("GenReplacement called with invalid type for token '%s' with type '%s'", t.Name, t.Type)
 }
 
 // ParseTimestamp will return a time.Time based on the configured token's setup
@@ -336,7 +335,4 @@
 	default:
 		return time.Time{}, fmt.Errorf("Token not a timestamp token")
 	}
-=======
-	return "", -1, fmt.Errorf("GenReplacement called with invalid type for token '%s' with type '%s'", t.Name, t.Type)
->>>>>>> 7e011178
 }